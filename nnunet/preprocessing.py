--- conflicted
+++ resolved
@@ -6,83 +6,7 @@
 import CONST
 import yaml
 import numpy as np
-<<<<<<< HEAD
-
-
-def text_to_set(text_loc):
-    """
-    Convert text file to set with one element per line
-    :param text_loc: location of text file
-    :return: set with one element per line
-    """
-    with open(text_loc) as f:
-        content = f.readlines()
-    content = [x.strip() for x in content]
-    return set(content)
-
-
-def get_splits(split_nb, splits_loc):
-    """
-    Get train, validation and test splits for a given split number
-    :param split_nb: split number
-    :param splits_loc: location of splits. This folder should have the following structure:
-                       |-subgroups_CAMUS
-                       | |-subGroup0_testing.txt
-                       | |-subGroup0_training.txt
-                       | |-subGroup0_validation.txt
-                       | |-subGroup1_testing.txt
-                       | |-subGroup1_training.txt
-                       | |-subGroup1_validation.txt
-                       | |-...
-    :return: train, validation and test splits
-    """
-    train_loc = os.path.join(str(splits_loc), f"subGroup{split_nb}_training.txt")
-    val_loc = os.path.join(str(splits_loc), f"subGroup{split_nb}_validation.txt")
-    test_loc = os.path.join(str(splits_loc), f"subGroup{split_nb}_testing.txt")
-    train_set = text_to_set(train_loc)
-    val_set = text_to_set(val_loc)
-    test_set = text_to_set(test_loc)
-    return train_set, val_set, test_set
-
-
-def resize_image(
-    numpy_img, resize_dim=(256, 256), annotation=False, convert_to_png=True
-):
-    """
-    Resize numpy image to given dimensions
-    :param numpy_img: numpy image to resize
-    :param resize_dim: dimensions to resize to
-    :param annotation: whether the image is an annotation or not. If True, the image is converted to one-hot encoding
-                       before resizing, and converted back to an annotation after resizing to avoid rounding artefacts.
-    :param convert_to_png: whether to convert the resized numpy image to a png image or not
-    :return: resized numpy image or resized png image
-    """
-    if annotation:
-        # convert labels to one-hot encoding
-        # this avoids problems with resizing and rounding errors creating artefacts
-        numpy_img_one_hot = np.zeros((numpy_img.shape[0], numpy_img.shape[1], 4))
-        for row in range(numpy_img.shape[0]):
-            for col in range(numpy_img.shape[1]):
-                numpy_img_one_hot[row, col, int(numpy_img[row, col])] = 1
-        # resize each channel separately
-        numpy_image_resized = np.zeros((resize_dim[0], resize_dim[1], 4))
-        for i in range(1, 4):
-            numpy_image_resized[:, :, i] = np.round(
-                resize(numpy_img_one_hot[:, :, i], resize_dim)
-            )
-        # recombine to one hot encoding
-        numpy_image_resized = np.argmax(numpy_image_resized, axis=2).astype(np.uint8)
-    else:
-        numpy_image_resized = resize(numpy_img, resize_dim)
-    if convert_to_png:
-        img_data = Image.fromarray(numpy_image_resized)
-        img_data_grayscale = img_data.convert("L")
-        return img_data_grayscale
-    else:
-        return numpy_image_resized
-=======
 import utils
->>>>>>> 51306731
 
 
 def create_nnunet_folder_if_not_exist(nnunet_folder_loc):
@@ -126,24 +50,6 @@
     if verbose:
         print("Running evaluation with config file: " + config_loc)
     config = yaml.load(open(config_loc), Loader=yaml.loader.SafeLoader)
-<<<<<<< HEAD
-    splits = get_splits(config["SPLIT_NB"], config["CAMUS_SPLITS_LOCATION"])
-    train_set, val_set, test_set = splits
-    nnunet_dataset_id = config["NNUNET_DATASET_ID"]
-    dataset_id_str = str(nnunet_dataset_id).zfill(3)
-    train_val_loc = os.path.join(
-        config["NNUNET_RAW_LOC"], f"Dataset{dataset_id_str}_CAMUS_trainval"
-    )
-    nnunet_dataset_id += 1
-    dataset_id_str = str(nnunet_dataset_id).zfill(3)
-    test_loc = os.path.join(
-        config["NNUNET_RAW_LOC"], f"Dataset{dataset_id_str}_CAMUS_test"
-    )
-    images_tr_loc_trainval, labels_tr_loc_trainval = create_nnunet_folder_if_not_exist(
-        train_val_loc
-    )
-    images_tr_loc_test, labels_tr_loc_test = create_nnunet_folder_if_not_exist(test_loc)
-=======
     splits=utils.get_splits(config['SPLIT_NB'], config['CAMUS_SPLITS_LOCATION'])
     train_set,val_set,test_set=splits
     nnunet_dataset_id=config['NNUNET_DATASET_ID']
@@ -154,7 +60,6 @@
     test_loc=os.path.join(config['NNUNET_RAW_LOC'],f'Dataset{dataset_id_str}_CAMUS_test')
     images_tr_loc_trainval,labels_tr_loc_trainval=create_nnunet_folder_if_not_exist(train_val_loc)
     images_tr_loc_test,labels_tr_loc_test=create_nnunet_folder_if_not_exist(test_loc)
->>>>>>> 51306731
     # the nnunet specific splits info for the 'splits_final.json' file
     splits_info = {}
     splits_info["train"] = []
@@ -176,15 +81,6 @@
                     file_us_img = file.replace("_gt", "")
                     nii_img_us = nib.load(os.path.join(patient_path, file_us_img))
                     us_npy = nii_img_us.get_fdata()
-<<<<<<< HEAD
-                    us_png = resize_image(us_npy)
-                    nii_img_gt = nib.load(file_path)
-                    gt_npy = nii_img_gt.get_fdata()
-                    gt_png = resize_image(gt_npy, annotation=True)
-                    save_name = file_us_img.replace(".nii.gz", "")
-                    save_name_us = save_name + "_0000.png"
-                    save_name_gt = save_name + ".png"
-=======
                     us_png=utils.resize_image(us_npy)
                     nii_img_gt  = nib.load(file_path)
                     gt_npy = nii_img_gt.get_fdata()
@@ -192,7 +88,6 @@
                     save_name=file_us_img.replace('.nii.gz','')
                     save_name_us=save_name+'_0000.png'
                     save_name_gt=save_name+'.png'
->>>>>>> 51306731
                     if patient in train_set or patient in val_set:
                         # save to trainval folder
                         us_png.save(
