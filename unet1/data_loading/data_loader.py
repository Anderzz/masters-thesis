--- conflicted
+++ resolved
@@ -73,15 +73,10 @@
     def __data_generation(self, index):
         "Generates data containing batch_size samples"  # X : (n_samples, *dim)
         # Generate data
-<<<<<<< HEAD
         file_loc = self.index_to_file_dict[index]
         X, y = np.load(file_loc, allow_pickle=True)
-=======
-        file_loc= self.index_to_file_dict[index]
-        X,y = np.load(file_loc,allow_pickle=True)
         X = X.astype(np.float32)
         y = y.astype(np.float32)
->>>>>>> b959920b
         if self.return_file_loc:
             return X, y, file_loc
         else:
